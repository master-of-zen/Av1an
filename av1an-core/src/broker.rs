use std::fmt::{Debug, Display};
use std::fs::File;
use std::io::Write;
use std::path::Path;
use std::process::ExitStatus;
use std::sync::atomic::{self, AtomicU64};
use std::sync::mpsc::Sender;
use std::sync::Arc;
use std::thread::available_parallelism;

use cfg_if::cfg_if;
use smallvec::SmallVec;
use thiserror::Error;

use crate::progress_bar::{dec_bar, dec_mp_bar, update_progress_bar_estimates};
use crate::settings::EncodeArgs;
use crate::util::printable_base10_digits;
use crate::{
  finish_multi_progress_bar, finish_progress_bar, get_done, Chunk, DoneChunk, Instant, Verbosity,
};

pub struct Broker<'a> {
  pub max_tries: usize,
  pub chunk_queue: Vec<Chunk>,
  pub project: &'a EncodeArgs,
}

#[derive(Clone)]
pub enum StringOrBytes {
  String(String),
  Bytes(Vec<u8>),
}

impl Debug for StringOrBytes {
  fn fmt(&self, f: &mut std::fmt::Formatter<'_>) -> std::fmt::Result {
    match self {
      Self::String(s) => {
        if f.alternate() {
          f.write_str(&textwrap::indent(s, /* 8 spaces */ "        "))?;
        } else {
          f.write_str(s)?;
        }
      }
      Self::Bytes(b) => write!(f, "raw bytes: {b:?}")?,
    }

    Ok(())
  }
}

impl From<Vec<u8>> for StringOrBytes {
  fn from(bytes: Vec<u8>) -> Self {
    if simdutf8::basic::from_utf8(&bytes).is_ok() {
      // SAFETY: this branch guarantees that the input is valid UTF8
      Self::String(unsafe { String::from_utf8_unchecked(bytes) })
    } else {
      Self::Bytes(bytes)
    }
  }
}

impl From<String> for StringOrBytes {
  fn from(s: String) -> Self {
    Self::String(s)
  }
}

impl StringOrBytes {
  pub fn as_bytes(&self) -> &[u8] {
    match self {
      Self::String(s) => s.as_bytes(),
      Self::Bytes(b) => b,
    }
  }
}

#[derive(Error, Debug)]
pub struct EncoderCrash {
  pub exit_status: ExitStatus,
  pub stdout: StringOrBytes,
  pub stderr: StringOrBytes,
  pub source_pipe_stderr: StringOrBytes,
  pub ffmpeg_pipe_stderr: Option<StringOrBytes>,
}

impl Display for EncoderCrash {
  fn fmt(&self, f: &mut std::fmt::Formatter<'_>) -> std::fmt::Result {
    write!(
      f,
      "encoder crashed: {}\nstdout:\n{:#?}\nstderr:\n{:#?}\nsource pipe stderr:\n{:#?}",
      self.exit_status, self.stdout, self.stderr, self.source_pipe_stderr,
    )?;

    if let Some(ffmpeg_pipe_stderr) = &self.ffmpeg_pipe_stderr {
      write!(f, "\nffmpeg pipe stderr:\n{ffmpeg_pipe_stderr:#?}")?;
    }

    Ok(())
  }
}

impl<'a> Broker<'a> {
  /// Main encoding loop. set_thread_affinity may be ignored if the value is invalid.
  pub fn encoding_loop(
    self,
    tx: Sender<()>,
    mut set_thread_affinity: Option<usize>,
    audio_size_bytes: Arc<AtomicU64>,
    ignore_frame_mismatch: bool,
  ) {
    assert!(!self.chunk_queue.is_empty());

    if !self.chunk_queue.is_empty() {
      let (sender, receiver) = crossbeam_channel::bounded(self.chunk_queue.len());

      for chunk in &self.chunk_queue {
        sender.send(chunk.clone()).unwrap();
      }
      drop(sender);

      cfg_if! {
        if #[cfg(any(target_os = "linux", target_os = "windows"))] {
          if let Some(threads) = set_thread_affinity {
            let available_threads = available_parallelism().expect("Unrecoverable: Failed to get thread count").get();
            let requested_threads = threads.saturating_mul(self.project.workers);
            if requested_threads > available_threads {
              warn!(
                "ignoring set_thread_affinity: requested more threads than available ({}/{})",
                requested_threads, available_threads
              );
              set_thread_affinity = None;
            } else if requested_threads == 0 {
              warn!("ignoring set_thread_affinity: requested 0 threads");

              set_thread_affinity = None;
            }
          }
        }
      }

      crossbeam_utils::thread::scope(|s| {
        let consumers: Vec<_> = (0..self.project.workers)
          .map(|idx| (receiver.clone(), &self, idx))
          .map(|(rx, queue, worker_id)| {
            let tx = tx.clone();
            let audio_size_ref = Arc::clone(&audio_size_bytes);
            s.spawn(move |_| {
              cfg_if! {
                if #[cfg(any(target_os = "linux", target_os = "windows"))] {
                  if let Some(threads) = set_thread_affinity {
                    let mut cpu_set = SmallVec::<[usize; 16]>::new();
                    cpu_set.extend((threads * worker_id..).take(threads));
                    if let Err(e) = affinity::set_thread_affinity(&cpu_set) {
                      warn!(
                        "failed to set thread affinity for worker {}: {}",
                        worker_id, e
                      );
                    }
                  }
                }
              }

              while let Ok(mut chunk) = rx.recv() {
<<<<<<< HEAD
                if let Err(e) = queue.encode_chunk(
                  &mut chunk,
                  worker_id,
                  frame_rate,
                  Arc::clone(&audio_size_ref),
                  ignore_frame_mismatch,
                ) {
=======
                if let Err(e) =
                  queue.encode_chunk(&mut chunk, worker_id, Arc::clone(&audio_size_ref))
                {
>>>>>>> 955403fb
                  error!("[chunk {}] {}", chunk.index, e);

                  tx.send(()).unwrap();
                  return Err(());
                }
              }
              Ok(())
            })
          })
          .collect();
        for consumer in consumers {
          let _ = consumer.join().unwrap();
        }
      })
      .unwrap();

      if self.project.verbosity == Verbosity::Normal {
        finish_progress_bar();
      } else if self.project.verbosity == Verbosity::Verbose {
        finish_multi_progress_bar();
      }
    }
  }

  fn encode_chunk(
    &self,
    chunk: &mut Chunk,
    worker_id: usize,
    audio_size_bytes: Arc<AtomicU64>,
    ignore_frame_mismatch: bool,
  ) -> Result<(), Box<EncoderCrash>> {
    let st_time = Instant::now();

    // space padding at the beginning to align with "finished chunk"
    debug!(
      " started chunk {:05}: {} frames",
      chunk.index,
      chunk.frames()
    );

    // we display the index, so we need to subtract 1 to get the max index
    let padding = printable_base10_digits(self.chunk_queue.len() - 1) as usize;

    let passes = chunk.passes;
    for current_pass in 1..=passes {
      for r#try in 1..=self.max_tries {
<<<<<<< HEAD
        let res = self.project.create_pipes(
          chunk,
          current_pass,
          worker_id,
          padding,
          tpl_crash_workaround,
          ignore_frame_mismatch,
        );
=======
        let res = self
          .project
          .create_pipes(chunk, current_pass, worker_id, padding);
>>>>>>> 955403fb
        if let Err((e, frames)) = res {
          if self.project.verbosity == Verbosity::Normal {
            dec_bar(frames);
          } else if self.project.verbosity == Verbosity::Verbose {
            dec_mp_bar(frames);
          }

          if r#try == self.max_tries {
            error!(
              "[chunk {}] encoder failed {} times, shutting down worker",
              chunk.index, self.max_tries
            );
            return Err(e);
          }
          // avoids double-print of the error message as both a WARN and ERROR,
          // since `Broker::encoding_loop` will print the error message as well
          warn!("Encoder failed (on chunk {}):\n{}", chunk.index, e);
        } else {
          break;
        }
      }
    }

    let enc_time = st_time.elapsed();
    let fps = chunk.frames() as f64 / enc_time.as_secs_f64();

    let progress_file = Path::new(&self.project.temp).join("done.json");
    get_done().done.insert(
      chunk.name(),
      DoneChunk {
        frames: chunk.frames(),
        size_bytes: Path::new(&chunk.output())
          .metadata()
          .expect("Unable to get size of finished chunk")
          .len(),
      },
    );

    let mut progress_file = File::create(progress_file).unwrap();
    progress_file
      .write_all(serde_json::to_string(get_done()).unwrap().as_bytes())
      .unwrap();

    update_progress_bar_estimates(
      chunk.frame_rate,
      self.project.frames,
      self.project.verbosity,
      audio_size_bytes.load(atomic::Ordering::SeqCst),
    );

    debug!(
      "finished chunk {:05}: {} frames, {:.2} fps, took {:.2?}",
      chunk.index,
      chunk.frames(),
      fps,
      enc_time
    );

    Ok(())
  }
}<|MERGE_RESOLUTION|>--- conflicted
+++ resolved
@@ -161,19 +161,12 @@
               }
 
               while let Ok(mut chunk) = rx.recv() {
-<<<<<<< HEAD
                 if let Err(e) = queue.encode_chunk(
                   &mut chunk,
                   worker_id,
-                  frame_rate,
                   Arc::clone(&audio_size_ref),
                   ignore_frame_mismatch,
                 ) {
-=======
-                if let Err(e) =
-                  queue.encode_chunk(&mut chunk, worker_id, Arc::clone(&audio_size_ref))
-                {
->>>>>>> 955403fb
                   error!("[chunk {}] {}", chunk.index, e);
 
                   tx.send(()).unwrap();
@@ -220,20 +213,13 @@
     let passes = chunk.passes;
     for current_pass in 1..=passes {
       for r#try in 1..=self.max_tries {
-<<<<<<< HEAD
         let res = self.project.create_pipes(
           chunk,
           current_pass,
           worker_id,
           padding,
-          tpl_crash_workaround,
           ignore_frame_mismatch,
         );
-=======
-        let res = self
-          .project
-          .create_pipes(chunk, current_pass, worker_id, padding);
->>>>>>> 955403fb
         if let Err((e, frames)) = res {
           if self.project.verbosity == Verbosity::Normal {
             dec_bar(frames);
