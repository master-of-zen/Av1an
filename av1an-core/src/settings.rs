use std::{
    borrow::{Borrow, Cow},
    cmp::Ordering,
    collections::HashSet,
    path::{Path, PathBuf},
    process::{exit, Command},
};

use anyhow::{bail, ensure};
use ffmpeg::format::Pixel;
use itertools::{chain, Itertools};
use serde::{Deserialize, Serialize};
use tracing_subscriber::filter::LevelFilter;

<<<<<<< HEAD
use crate::concat::ConcatMethod;
use crate::encoder::Encoder;
use crate::metrics::vmaf::validate_libvmaf;
use crate::metrics::xpsnr::validate_libxpsnr;
use crate::parse::valid_params;
use crate::target_quality::TargetQuality;
use crate::vapoursynth::{
  is_bestsource_installed, is_dgdecnv_installed, is_ffms2_installed, is_julek_installed,
  is_lsmash_installed, is_vship_installed, is_vszip_installed,
};
use crate::{ChunkMethod, ChunkOrdering, Input, ScenecutMethod, SplitMethod, Verbosity};
=======
use crate::{
    concat::ConcatMethod,
    encoder::Encoder,
    parse::valid_params,
    target_quality::TargetQuality,
    vapoursynth::{
        is_bestsource_installed,
        is_dgdecnv_installed,
        is_ffms2_installed,
        is_lsmash_installed,
    },
    vmaf::validate_libvmaf,
    ChunkMethod,
    ChunkOrdering,
    Input,
    ScenecutMethod,
    SplitMethod,
    Verbosity,
};
>>>>>>> 37189c21

#[derive(Debug, Clone, Copy, Serialize, Deserialize)]
pub struct PixelFormat {
    pub format:    Pixel,
    pub bit_depth: usize,
}

#[derive(Debug, Clone, Copy, Serialize, Deserialize)]
pub enum InputPixelFormat {
    VapourSynth { bit_depth: usize },
    FFmpeg { format: Pixel },
}

#[allow(clippy::struct_excessive_bools)]
#[derive(Debug)]
pub struct EncodeArgs {
<<<<<<< HEAD
  pub input: Input,
  pub temp: String,
  pub output_file: String,

  pub chunk_method: ChunkMethod,
  pub chunk_order: ChunkOrdering,
  pub scaler: String,
  pub scenes: Option<PathBuf>,
  pub split_method: SplitMethod,
  pub sc_pix_format: Option<Pixel>,
  pub sc_method: ScenecutMethod,
  pub sc_only: bool,
  pub sc_downscale_height: Option<usize>,
  pub extra_splits_len: Option<usize>,
  pub min_scene_len: usize,
  pub force_keyframes: Vec<usize>,
  pub ignore_frame_mismatch: bool,

  pub max_tries: usize,

  pub passes: u8,
  pub video_params: Vec<String>,
  pub tiles: (u32, u32), // tile (cols, rows) count; log2 will be applied later for specific encoders
  pub encoder: Encoder,
  pub workers: usize,
  pub set_thread_affinity: Option<usize>,
  pub photon_noise: Option<u8>,
  pub photon_noise_size: (Option<u32>, Option<u32>), // Width and Height
  pub chroma_noise: bool,
  pub zones: Option<PathBuf>,

  // FFmpeg params
  pub ffmpeg_filter_args: Vec<String>,
  pub audio_params: Vec<String>,
  pub input_pix_format: InputPixelFormat,
  pub output_pix_format: PixelFormat,

  pub verbosity: Verbosity,
  pub log_file: PathBuf,
  pub log_level: LevelFilter,
  pub resume: bool,
  pub keep: bool,
  pub force: bool,
  pub no_defaults: bool,
  pub tile_auto: bool,

  pub concat: ConcatMethod,
  pub target_quality: Option<TargetQuality>,
  pub vmaf: bool,
  pub vmaf_path: Option<PathBuf>,
  pub vmaf_res: String,
  pub vmaf_threads: Option<usize>,
  pub vmaf_filter: Option<String>,
  pub xpsnr_res: String,
=======
    pub input:       Input,
    pub temp:        String,
    pub output_file: String,

    pub chunk_method:          ChunkMethod,
    pub chunk_order:           ChunkOrdering,
    pub scaler:                String,
    pub scenes:                Option<PathBuf>,
    pub split_method:          SplitMethod,
    pub sc_pix_format:         Option<Pixel>,
    pub sc_method:             ScenecutMethod,
    pub sc_only:               bool,
    pub sc_downscale_height:   Option<usize>,
    pub extra_splits_len:      Option<usize>,
    pub min_scene_len:         usize,
    pub force_keyframes:       Vec<usize>,
    pub ignore_frame_mismatch: bool,

    pub max_tries: usize,

    pub passes:              u8,
    pub video_params:        Vec<String>,
    pub tiles:               (u32, u32), /* tile (cols, rows) count; log2 will be applied later
                                          * for specific encoders */
    pub encoder:             Encoder,
    pub workers:             usize,
    pub set_thread_affinity: Option<usize>,
    pub photon_noise:        Option<u8>,
    pub photon_noise_size:   (Option<u32>, Option<u32>), // Width and Height
    pub chroma_noise:        bool,
    pub zones:               Option<PathBuf>,

    // FFmpeg params
    pub ffmpeg_filter_args: Vec<String>,
    pub audio_params:       Vec<String>,
    pub input_pix_format:   InputPixelFormat,
    pub output_pix_format:  PixelFormat,

    pub verbosity:   Verbosity,
    pub log_file:    PathBuf,
    pub log_level:   LevelFilter,
    pub resume:      bool,
    pub keep:        bool,
    pub force:       bool,
    pub no_defaults: bool,
    pub tile_auto:   bool,

    pub concat:         ConcatMethod,
    pub target_quality: Option<TargetQuality>,
    pub vmaf:           bool,
    pub vmaf_path:      Option<PathBuf>,
    pub vmaf_res:       String,
    pub vmaf_threads:   Option<usize>,
    pub vmaf_filter:    Option<String>,
>>>>>>> 37189c21
}

impl EncodeArgs {
    #[inline]
    pub fn validate(&mut self) -> anyhow::Result<()> {
        if self.concat == ConcatMethod::Ivf
            && !matches!(
                self.encoder,
                Encoder::rav1e | Encoder::aom | Encoder::svt_av1 | Encoder::vpx
            )
        {
            bail!(".ivf only supports VP8, VP9, and AV1");
        }

        ensure!(self.max_tries > 0);

        ensure!(
            self.input.as_path().exists(),
            "Input file {:?} does not exist!",
            self.input
        );

<<<<<<< HEAD
    if which::which("ffmpeg").is_err() {
      bail!("FFmpeg not found. Is it installed in system path?");
    }

    if self.target_quality.is_some() {
      match self.target_quality.as_ref().unwrap().metric {
        crate::TargetMetric::VMAF => validate_libvmaf()?,
        crate::TargetMetric::SSIMULACRA2 => {
          ensure!(is_vship_installed() || is_vszip_installed(), "SSIMULACRA2 metric requires either Vapoursynth-HIP or VapourSynth Zig Image Process to be installed");
        }
        crate::TargetMetric::BUTTERAUGLI => {
          ensure!(is_vship_installed() || is_julek_installed(), "Butteraugli metric requires either Vapoursynth-HIP or vapoursynth-julek-plugin to be installed");
        }
        crate::TargetMetric::XPSNR => {
          validate_libxpsnr()?;
        }
      }
    }

    if self.concat == ConcatMethod::MKVMerge && which::which("mkvmerge").is_err() {
      bail!("mkvmerge not found, but `--concat mkvmerge` was specified. Is it installed in system path?");
    }
=======
        if self.target_quality.is_some() {
            validate_libvmaf()?;
        }

        if which::which("ffmpeg").is_err() {
            bail!("FFmpeg not found. Is it installed in system path?");
        }

        if self.concat == ConcatMethod::MKVMerge && which::which("mkvmerge").is_err() {
            bail!(
                "mkvmerge not found, but `--concat mkvmerge` was specified. Is it installed in \
                 system path?"
            );
        }
>>>>>>> 37189c21

        if self.encoder == Encoder::x265 && self.concat != ConcatMethod::MKVMerge {
            bail!(
                "mkvmerge is required for concatenating x265, as x265 outputs raw HEVC bitstream \
                 files without the timestamps correctly set, which FFmpeg cannot concatenate \
                 properly into a mkv file. Specify mkvmerge as the concatenation method by \
                 setting `--concat mkvmerge`."
            );
        }

        if self.encoder == Encoder::vpx && self.concat != ConcatMethod::MKVMerge {
            warn!(
                "mkvmerge is recommended for concatenating vpx, as vpx outputs with incorrect \
                 frame rates, which we can only resolve using mkvmerge. Specify mkvmerge as the \
                 concatenation method by setting `--concat mkvmerge`."
            );
        }

        if self.chunk_method == ChunkMethod::LSMASH {
            ensure!(
                is_lsmash_installed(),
                "LSMASH is not installed, but it was specified as the chunk method"
            );
        }
        if self.chunk_method == ChunkMethod::FFMS2 {
            ensure!(
                is_ffms2_installed(),
                "FFMS2 is not installed, but it was specified as the chunk method"
            );
        }
        if self.chunk_method == ChunkMethod::DGDECNV && which::which("dgindexnv").is_err() {
            ensure!(
                is_dgdecnv_installed(),
                "Either DGDecNV is not installed or DGIndexNV is not in system path, but it was \
                 specified as the chunk method"
            );
        }
        if self.chunk_method == ChunkMethod::BESTSOURCE {
            ensure!(
                is_bestsource_installed(),
                "BestSource is not installed, but it was specified as the chunk method"
            );
        }
        if self.chunk_method == ChunkMethod::Select {
            warn!("It is not recommended to use the \"select\" chunk method, as it is very slow");
        }

        if self.ignore_frame_mismatch {
            warn!(
                "The output video's frame count may differ, and VMAF calculations may be incorrect"
            );
        }

        if let Some(vmaf_path) = &self.target_quality.as_ref().and_then(|tq| tq.model.as_ref()) {
            ensure!(vmaf_path.exists());
        }

        if let Some(target_quality) = &self.target_quality {
            if target_quality.probes < 4 {
                eprintln!(
                    "Target quality with less than 4 probes is experimental and not recommended"
                );
            }

            ensure!(target_quality.min_q >= 1);
        }

        let encoder_bin = self.encoder.bin();
        if which::which(encoder_bin).is_err() {
            bail!(
                "Encoder {} not found. Is it installed in the system path?",
                encoder_bin
            );
        }

<<<<<<< HEAD
    if !self.no_defaults {
      if self.video_params.is_empty() {
        self.video_params = self.encoder.get_default_arguments(self.tiles);
      } else {
        // merge video_params with defaults, overriding defaults
        // TODO: consider using hashmap to store program arguments instead of string vector
        let default_video_params = self.encoder.get_default_arguments(self.tiles);
        let mut skip = false;
        let mut _default_params: Vec<String> = Vec::new();
        for param in default_video_params {
          if skip && !(param.starts_with("-") && param != "-1") {
            skip = false;
            continue;
          } else {
            skip = false;
          }
          if (param.starts_with("-") && param != "-1") && self.video_params.contains(&param) {
            skip = true;
            continue;
          } else {
            _default_params.push(param);
          }
=======
        if self.tile_auto {
            self.tiles = self.input.calculate_tiles();
>>>>>>> 37189c21
        }

        if !self.no_defaults {
            if self.video_params.is_empty() {
                self.video_params = self.encoder.get_default_arguments(self.tiles);
            } else {
                // merge video_params with defaults, overriding defaults
                // TODO: consider using hashmap to store program arguments instead of string
                // vector
                let default_video_params = self.encoder.get_default_arguments(self.tiles);
                let mut skip = false;
                let mut _default_params: Vec<String> = Vec::new();
                for param in default_video_params {
                    if skip && !(param.starts_with("-") && param != "-1") {
                        skip = false;
                        continue;
                    } else {
                        skip = false;
                    }
                    if (param.starts_with("-") && param != "-1")
                        && self.video_params.contains(&param)
                    {
                        skip = true;
                        continue;
                    } else {
                        _default_params.push(param);
                    }
                }
                self.video_params = chain!(_default_params, self.video_params.clone()).collect();
            }
        }

        if let Some(strength) = self.photon_noise {
            if strength > 64 {
                bail!("Valid strength values for photon noise are 0-64");
            }
            if ![Encoder::aom, Encoder::rav1e, Encoder::svt_av1].contains(&self.encoder) {
                bail!("Photon noise synth is only supported with aomenc, rav1e, and svt-av1");
            }
        }

        if self.encoder == Encoder::aom
            && self.concat != ConcatMethod::MKVMerge
            && self.video_params.iter().any(|param| param == "--enable-keyframe-filtering=2")
        {
            bail!(
                "keyframe filtering mode 2 currently only works when using mkvmerge as the concat \
                 method"
            );
        }

        if matches!(self.encoder, Encoder::aom | Encoder::vpx)
            && self.passes != 1
            && self.video_params.iter().any(|param| param == "--rt")
        {
            // --rt must be used with 1-pass mode
            self.passes = 1;
        }

        if !self.force {
            self.validate_encoder_params();
            self.check_rate_control();
        }

        Ok(())
    }

    fn validate_encoder_params(&self) {
        let video_params: Vec<&str> = self
            .video_params
            .iter()
            .filter_map(|param| {
                if param.starts_with('-') && [Encoder::aom, Encoder::vpx].contains(&self.encoder) {
                    // These encoders require args to be passed using an equal sign,
                    // e.g. `--cq-level=30`
                    param.split('=').next()
                } else {
                    // The other encoders use a space, so we don't need to do extra splitting,
                    // e.g. `--crf 30`
                    None
                }
            })
            .collect();

        let help_text = {
            let [cmd, arg] = self.encoder.help_command();
            String::from_utf8(Command::new(cmd).arg(arg).output().unwrap().stdout).unwrap()
        };
        let valid_params = valid_params(&help_text, self.encoder);
        let invalid_params = invalid_params(&video_params, &valid_params);

        for wrong_param in &invalid_params {
            eprintln!(
                "'{}' isn't a valid parameter for {}",
                wrong_param, self.encoder,
            );
            if let Some(suggestion) = suggest_fix(wrong_param, &valid_params) {
                eprintln!("\tDid you mean '{suggestion}'?");
            }
        }

        if !invalid_params.is_empty() {
            println!("\nTo continue anyway, run av1an with '--force'");
            exit(1);
        }
    }

    /// Warns if rate control was not specified in encoder arguments
    fn check_rate_control(&self) {
        if self.encoder == Encoder::aom {
            if !self.video_params.iter().any(|f| Self::check_aom_encoder_mode(f)) {
                warn!("[WARN] --end-usage was not specified");
            }

            if !self.video_params.iter().any(|f| Self::check_aom_rate(f)) {
                warn!("[WARN] --cq-level or --target-bitrate was not specified");
            }
        }
    }

    fn check_aom_encoder_mode(s: &str) -> bool {
        const END_USAGE: &str = "--end-usage=";
        if s.len() <= END_USAGE.len() || !s.starts_with(END_USAGE) {
            return false;
        }

        s.as_bytes()[END_USAGE.len()..]
            .iter()
            .all(|&b| (b as char).is_ascii_alphabetic())
    }

    fn check_aom_rate(s: &str) -> bool {
        const CQ_LEVEL: &str = "--cq-level=";
        const TARGET_BITRATE: &str = "--target-bitrate=";

        if s.len() <= CQ_LEVEL.len() || !(s.starts_with(TARGET_BITRATE) || s.starts_with(CQ_LEVEL))
        {
            return false;
        }

        if s.starts_with(CQ_LEVEL) {
            s.as_bytes()[CQ_LEVEL.len()..].iter().all(|&b| (b as char).is_ascii_digit())
        } else {
            s.as_bytes()[TARGET_BITRATE.len()..]
                .iter()
                .all(|&b| (b as char).is_ascii_digit())
        }
    }
}

#[must_use]
pub(crate) fn invalid_params<'a>(
    params: &'a [&'a str],
    valid_options: &'a HashSet<Cow<'a, str>>,
) -> Vec<&'a str> {
    params
        .iter()
        .filter(|param| !valid_options.contains(Borrow::<str>::borrow(&**param)))
        .copied()
        .collect()
}

#[must_use]
pub(crate) fn suggest_fix<'a>(
    wrong_arg: &str,
    arg_dictionary: &'a HashSet<Cow<'a, str>>,
) -> Option<&'a str> {
    // Minimum threshold to consider a suggestion similar enough that it could be a
    // typo
    const MIN_THRESHOLD: f64 = 0.75;

    arg_dictionary
        .iter()
        .map(|arg| (arg, strsim::jaro_winkler(arg, wrong_arg)))
        .max_by(|(_, a), (_, b)| a.partial_cmp(b).unwrap_or(Ordering::Less))
        .and_then(|(suggestion, score)| {
            if score > MIN_THRESHOLD {
                Some(suggestion.borrow())
            } else {
                None
            }
        })
}

pub(crate) fn insert_noise_table_params(
    encoder: Encoder,
    video_params: &mut Vec<String>,
    table: &Path,
) -> anyhow::Result<()> {
    match encoder {
        Encoder::aom => {
            video_params.retain(|param| !param.starts_with("--denoise-noise-level="));
            video_params.push(format!("--film-grain-table={}", table.to_str().unwrap()));
        },
        Encoder::svt_av1 => {
            let film_grain_idx =
                video_params.iter().find_position(|param| param.as_str() == "--film-grain");
            if let Some((idx, _)) = film_grain_idx {
                video_params.remove(idx + 1);
                video_params.remove(idx);
            }
            video_params.push("--fgs-table".to_string());
            video_params.push(table.to_str().unwrap().to_string());
        },
        Encoder::rav1e => {
            let photon_noise_idx =
                video_params.iter().find_position(|param| param.as_str() == "--photon-noise");
            if let Some((idx, _)) = photon_noise_idx {
                video_params.remove(idx + 1);
                video_params.remove(idx);
            }
            video_params.push("--photon-noise-table".to_string());
            video_params.push(table.to_str().unwrap().to_string());
        },
        _ => bail!("This encoder does not support grain synth through av1an"),
    }

    Ok(())
}<|MERGE_RESOLUTION|>--- conflicted
+++ resolved
@@ -12,31 +12,21 @@
 use serde::{Deserialize, Serialize};
 use tracing_subscriber::filter::LevelFilter;
 
-<<<<<<< HEAD
-use crate::concat::ConcatMethod;
-use crate::encoder::Encoder;
-use crate::metrics::vmaf::validate_libvmaf;
-use crate::metrics::xpsnr::validate_libxpsnr;
-use crate::parse::valid_params;
-use crate::target_quality::TargetQuality;
-use crate::vapoursynth::{
-  is_bestsource_installed, is_dgdecnv_installed, is_ffms2_installed, is_julek_installed,
-  is_lsmash_installed, is_vship_installed, is_vszip_installed,
-};
-use crate::{ChunkMethod, ChunkOrdering, Input, ScenecutMethod, SplitMethod, Verbosity};
-=======
 use crate::{
     concat::ConcatMethod,
     encoder::Encoder,
+    metrics::{vmaf::validate_libvmaf, xpsnr::validate_libxpsnr},
     parse::valid_params,
     target_quality::TargetQuality,
     vapoursynth::{
         is_bestsource_installed,
         is_dgdecnv_installed,
         is_ffms2_installed,
+        is_julek_installed,
         is_lsmash_installed,
+        is_vship_installed,
+        is_vszip_installed,
     },
-    vmaf::validate_libvmaf,
     ChunkMethod,
     ChunkOrdering,
     Input,
@@ -44,7 +34,6 @@
     SplitMethod,
     Verbosity,
 };
->>>>>>> 37189c21
 
 #[derive(Debug, Clone, Copy, Serialize, Deserialize)]
 pub struct PixelFormat {
@@ -61,62 +50,6 @@
 #[allow(clippy::struct_excessive_bools)]
 #[derive(Debug)]
 pub struct EncodeArgs {
-<<<<<<< HEAD
-  pub input: Input,
-  pub temp: String,
-  pub output_file: String,
-
-  pub chunk_method: ChunkMethod,
-  pub chunk_order: ChunkOrdering,
-  pub scaler: String,
-  pub scenes: Option<PathBuf>,
-  pub split_method: SplitMethod,
-  pub sc_pix_format: Option<Pixel>,
-  pub sc_method: ScenecutMethod,
-  pub sc_only: bool,
-  pub sc_downscale_height: Option<usize>,
-  pub extra_splits_len: Option<usize>,
-  pub min_scene_len: usize,
-  pub force_keyframes: Vec<usize>,
-  pub ignore_frame_mismatch: bool,
-
-  pub max_tries: usize,
-
-  pub passes: u8,
-  pub video_params: Vec<String>,
-  pub tiles: (u32, u32), // tile (cols, rows) count; log2 will be applied later for specific encoders
-  pub encoder: Encoder,
-  pub workers: usize,
-  pub set_thread_affinity: Option<usize>,
-  pub photon_noise: Option<u8>,
-  pub photon_noise_size: (Option<u32>, Option<u32>), // Width and Height
-  pub chroma_noise: bool,
-  pub zones: Option<PathBuf>,
-
-  // FFmpeg params
-  pub ffmpeg_filter_args: Vec<String>,
-  pub audio_params: Vec<String>,
-  pub input_pix_format: InputPixelFormat,
-  pub output_pix_format: PixelFormat,
-
-  pub verbosity: Verbosity,
-  pub log_file: PathBuf,
-  pub log_level: LevelFilter,
-  pub resume: bool,
-  pub keep: bool,
-  pub force: bool,
-  pub no_defaults: bool,
-  pub tile_auto: bool,
-
-  pub concat: ConcatMethod,
-  pub target_quality: Option<TargetQuality>,
-  pub vmaf: bool,
-  pub vmaf_path: Option<PathBuf>,
-  pub vmaf_res: String,
-  pub vmaf_threads: Option<usize>,
-  pub vmaf_filter: Option<String>,
-  pub xpsnr_res: String,
-=======
     pub input:       Input,
     pub temp:        String,
     pub output_file: String,
@@ -171,7 +104,7 @@
     pub vmaf_res:       String,
     pub vmaf_threads:   Option<usize>,
     pub vmaf_filter:    Option<String>,
->>>>>>> 37189c21
+    pub xpsnr_res:      String,
 }
 
 impl EncodeArgs {
@@ -194,32 +127,27 @@
             self.input
         );
 
-<<<<<<< HEAD
-    if which::which("ffmpeg").is_err() {
-      bail!("FFmpeg not found. Is it installed in system path?");
-    }
-
-    if self.target_quality.is_some() {
-      match self.target_quality.as_ref().unwrap().metric {
-        crate::TargetMetric::VMAF => validate_libvmaf()?,
-        crate::TargetMetric::SSIMULACRA2 => {
-          ensure!(is_vship_installed() || is_vszip_installed(), "SSIMULACRA2 metric requires either Vapoursynth-HIP or VapourSynth Zig Image Process to be installed");
-        }
-        crate::TargetMetric::BUTTERAUGLI => {
-          ensure!(is_vship_installed() || is_julek_installed(), "Butteraugli metric requires either Vapoursynth-HIP or vapoursynth-julek-plugin to be installed");
-        }
-        crate::TargetMetric::XPSNR => {
-          validate_libxpsnr()?;
-        }
-      }
-    }
-
-    if self.concat == ConcatMethod::MKVMerge && which::which("mkvmerge").is_err() {
-      bail!("mkvmerge not found, but `--concat mkvmerge` was specified. Is it installed in system path?");
-    }
-=======
         if self.target_quality.is_some() {
-            validate_libvmaf()?;
+            match self.target_quality.as_ref().unwrap().metric {
+                crate::TargetMetric::VMAF => validate_libvmaf()?,
+                crate::TargetMetric::SSIMULACRA2 => {
+                    ensure!(
+                        is_vship_installed() || is_vszip_installed(),
+                        "SSIMULACRA2 metric requires either Vapoursynth-HIP or VapourSynth Zig \
+                         Image Process to be installed"
+                    );
+                },
+                crate::TargetMetric::BUTTERAUGLI => {
+                    ensure!(
+                        is_vship_installed() || is_julek_installed(),
+                        "Butteraugli metric requires either Vapoursynth-HIP or \
+                         vapoursynth-julek-plugin to be installed"
+                    );
+                },
+                crate::TargetMetric::XPSNR => {
+                    validate_libxpsnr()?;
+                },
+            }
         }
 
         if which::which("ffmpeg").is_err() {
@@ -232,7 +160,6 @@
                  system path?"
             );
         }
->>>>>>> 37189c21
 
         if self.encoder == Encoder::x265 && self.concat != ConcatMethod::MKVMerge {
             bail!(
@@ -308,33 +235,8 @@
             );
         }
 
-<<<<<<< HEAD
-    if !self.no_defaults {
-      if self.video_params.is_empty() {
-        self.video_params = self.encoder.get_default_arguments(self.tiles);
-      } else {
-        // merge video_params with defaults, overriding defaults
-        // TODO: consider using hashmap to store program arguments instead of string vector
-        let default_video_params = self.encoder.get_default_arguments(self.tiles);
-        let mut skip = false;
-        let mut _default_params: Vec<String> = Vec::new();
-        for param in default_video_params {
-          if skip && !(param.starts_with("-") && param != "-1") {
-            skip = false;
-            continue;
-          } else {
-            skip = false;
-          }
-          if (param.starts_with("-") && param != "-1") && self.video_params.contains(&param) {
-            skip = true;
-            continue;
-          } else {
-            _default_params.push(param);
-          }
-=======
         if self.tile_auto {
             self.tiles = self.input.calculate_tiles();
->>>>>>> 37189c21
         }
 
         if !self.no_defaults {
