use std::{
    cmp,
    cmp::Ordering,
    convert::TryInto,
    fmt::Error,
    path::{Path, PathBuf},
    process::Stdio,
    thread::available_parallelism,
};

use ffmpeg::format::Pixel;
use serde::{Deserialize, Serialize};
use splines::{Interpolation, Key, Spline};
use tracing::{debug, error};

use crate::{
    broker::EncoderCrash,
    chunk::Chunk,
    metrics::{
        ssimulacra2::get_common_statistics,
        vmaf::{self, read_weighted_vmaf},
        xpsnr::{self, read_weighted_xpsnr},
    },
    progress_bar::update_mp_msg,
    vapoursynth::{measure_butteraugli, measure_ssimulacra2, measure_xpsnr},
    Encoder,
    TargetMetric,
};

const METRIC_PERCENTILE: f64 = 0.01;

#[derive(Debug, Clone, Serialize, Deserialize)]
pub struct TargetQuality {
<<<<<<< HEAD
    pub vmaf_res:     String,
    pub vmaf_scaler:  String,
    pub vmaf_filter:  Option<String>,
    pub vmaf_threads: usize,
    pub model:        Option<PathBuf>,
    pub xpsnr_res:    String,
    pub probing_rate: usize,
    pub probes:       u32,
    pub target:       f64,
    pub metric:       TargetMetric,
    pub min_q:        u32,
    pub max_q:        u32,
    pub encoder:      Encoder,
    pub pix_format:   Pixel,
    pub temp:         String,
    pub workers:      usize,
    pub video_params: Vec<String>,
    pub vspipe_args:  Vec<String>,
    pub probe_slow:   bool,
=======
    pub vmaf_res:      String,
    pub vmaf_scaler:   String,
    pub vmaf_filter:   Option<String>,
    pub vmaf_threads:  usize,
    pub model:         Option<PathBuf>,
    pub probing_rate:  usize,
    pub probing_speed: Option<u8>,
    pub probes:        u32,
    pub target:        f64,
    pub min_q:         u32,
    pub max_q:         u32,
    pub encoder:       Encoder,
    pub pix_format:    Pixel,
    pub temp:          String,
    pub workers:       usize,
    pub video_params:  Vec<String>,
    pub vspipe_args:   Vec<String>,
    pub probe_slow:    bool,
>>>>>>> 5ef27768
}

impl TargetQuality {
    fn per_shot_target_quality(
        &self,
        chunk: &Chunk,
        worker_id: Option<usize>,
    ) -> Result<u32, Box<EncoderCrash>> {
        let mut score_quality = vec![];
        let frames = chunk.frames();

        // Make middle probe
        let middle_point = (self.min_q + self.max_q) / 2;
        let last_q = middle_point;

        let update_progress_bar = |last_q: u32| {
            if let Some(worker_id) = worker_id {
                update_mp_msg(
                    worker_id,
                    format!(
                        "Targeting {} Quality {} - Testing {}",
                        self.metric, self.target, last_q
                    ),
                );
            }
        };

        update_progress_bar(last_q);

        fn measure_probe(
            tq: &TargetQuality,
            chunk: &Chunk,
            metric: TargetMetric,
            target: usize,
        ) -> f64 {
            match metric {
                TargetMetric::VMAF => {
                    let fl_path = tq.vmaf_probe(chunk, target).unwrap();
                    read_weighted_vmaf(fl_path, METRIC_PERCENTILE).unwrap()
                },
                TargetMetric::SSIMULACRA2 => {
                    let scores = tq.ssimulacra2_probe(chunk, target).unwrap();
                    let common_statistics = get_common_statistics(scores);
                    common_statistics.average
                },
                TargetMetric::BUTTERAUGLI => {
                    let scores = tq.butteraugli_probe(chunk, target).unwrap();
                    let common_statistics = get_common_statistics(scores);
                    common_statistics.average
                },
                TargetMetric::XPSNR => {
                    if tq.probing_rate > 1 {
                        let scores = tq.xpsnr_vs_probe(chunk, target).unwrap();
                        let scores_frame_order = scores.clone();
                        let common_statistics = get_common_statistics(scores);
                        common_statistics.percentile_1
                    } else {
                    let fl_path = tq.xpsnr_probe(chunk, target).unwrap();
                    read_weighted_xpsnr(fl_path, METRIC_PERCENTILE).unwrap()
                    }
                },
            }
        }

        let mut score = measure_probe(self, chunk, self.metric, last_q as usize);
        if self.metric == TargetMetric::BUTTERAUGLI {
            // Butteraugli is inverted, where quality lowers as score increases
            score *= -1.0;
        }
        let target = if self.metric == TargetMetric::BUTTERAUGLI {
            -self.target
        } else {
            self.target
        };
        score_quality.push((score, last_q));

        // Initialize search boundary
        let mut score_lower = score;
        let mut score_upper = score;
        let mut cq_lower = last_q;
        let mut cq_upper = last_q;

        // Branch
        let next_q = if score < target {
            self.min_q
        } else {
            self.max_q
        };
        update_progress_bar(next_q);

        // Edge case check
        score = measure_probe(self, chunk, self.metric, next_q as usize);
        if self.metric == TargetMetric::BUTTERAUGLI {
            // Invert butteraugli score for comparison
            score *= -1.0;
        }
        score_quality.push((score, next_q));

        if (next_q == self.min_q && score < target) || (next_q == self.max_q && score > target) {
            // Invert butteraugli scores back to positive for logging
            if self.metric == TargetMetric::BUTTERAUGLI {
                for (score, _) in score_quality.iter_mut() {
                    *score *= -1.0;
                }
            }

            log_probes(
                &mut score_quality,
                frames as u32,
                self.probing_rate as u32,
                &chunk.name(),
                next_q,
                match self.metric {
                    TargetMetric::BUTTERAUGLI => -score,
                    _ => score,
                },
                if score < target {
                    Skip::Low
                } else {
                    Skip::High
                },
            );
            return Ok(next_q);
        }

        // Set boundary
        if score < target {
            score_lower = score;
            cq_lower = next_q;
        } else {
            score_upper = score;
            cq_upper = next_q;
        }

        // VMAF search
        for _ in 0..self.probes - 2 {
            let new_point = weighted_search(
                f64::from(cq_lower),
                score_lower,
                f64::from(cq_upper),
                score_upper,
                target,
            );

            if score_quality.iter().map(|(_, x)| *x).any(|x| x == new_point as u32) {
                break;
            }

            update_progress_bar(new_point as u32);

            score = measure_probe(self, chunk, self.metric, new_point as usize);
            if self.metric == TargetMetric::BUTTERAUGLI {
                // Invert butteraugli score for comparison
                score *= -1.0;
            }
            score_quality.push((score, new_point as u32));

            // Update boundary
            if score < target {
                score_lower = score;
                cq_lower = new_point as u32;
            } else {
                score_upper = score;
                cq_upper = new_point as u32;
            }
        }

        let (q, q_score) = interpolated_target_q(score_quality.clone(), target);

        // Invert butteraugli scores back to positive for logging
        if self.metric == TargetMetric::BUTTERAUGLI {
            for (score, _) in score_quality.iter_mut() {
                *score *= -1.0;
            }
        }
        log_probes(
            &mut score_quality,
            frames as u32,
            self.probing_rate as u32,
            &chunk.name(),
            q as u32,
            match self.metric {
                TargetMetric::BUTTERAUGLI => -q_score,
                _ => q_score,
            },
            Skip::None,
        );

        Ok(q as u32)
    }

    fn probe(&self, chunk: &Chunk, q: usize) -> Result<PathBuf, Box<EncoderCrash>> {
        let vmaf_threads = if self.vmaf_threads == 0 {
            vmaf_auto_threads(self.workers)
        } else {
            self.vmaf_threads
        };

        let cmd = self.encoder.probe_cmd(
            self.temp.clone(),
            chunk.index,
            q,
            self.pix_format,
            self.probing_rate,
            self.probing_speed,
            vmaf_threads,
            self.video_params.clone(),
            self.probe_slow,
        );

        let future = async {
            let mut source = if let [pipe_cmd, args @ ..] = &*chunk.source_cmd {
                tokio::process::Command::new(pipe_cmd)
                    .args(args)
                    .stderr(if cfg!(windows) {
                        Stdio::null()
                    } else {
                        Stdio::piped()
                    })
                    .stdout(Stdio::piped())
                    .spawn()
                    .unwrap()
            } else {
                unreachable!()
            };

            let source_pipe_stdout: Stdio = source.stdout.take().unwrap().try_into().unwrap();

            let mut source_pipe = if let [ffmpeg, args @ ..] = &*cmd.0 {
                tokio::process::Command::new(ffmpeg)
                    .args(args)
                    .stdin(source_pipe_stdout)
                    .stdout(Stdio::piped())
                    .stderr(if cfg!(windows) {
                        Stdio::null()
                    } else {
                        Stdio::piped()
                    })
                    .spawn()
                    .unwrap()
            } else {
                unreachable!()
            };

            let source_pipe_stdout: Stdio = source_pipe.stdout.take().unwrap().try_into().unwrap();

            let enc_pipe = if let [cmd, args @ ..] = &*cmd.1 {
                tokio::process::Command::new(cmd.as_ref())
                    .args(args.iter().map(AsRef::as_ref))
                    .stdin(source_pipe_stdout)
                    .stdout(Stdio::piped())
                    .stderr(if cfg!(windows) {
                        Stdio::null()
                    } else {
                        Stdio::piped()
                    })
                    .spawn()
                    .unwrap()
            } else {
                unreachable!()
            };

            let source_pipe_output = source_pipe.wait_with_output().await.unwrap();

            // TODO: Expand EncoderCrash to handle io errors as well
            let enc_output = enc_pipe.wait_with_output().await.unwrap();

            if !enc_output.status.success() {
                let e = EncoderCrash {
                    exit_status:        enc_output.status,
                    stdout:             enc_output.stdout.into(),
                    stderr:             enc_output.stderr.into(),
                    source_pipe_stderr: source_pipe_output.stderr.into(),
                    ffmpeg_pipe_stderr: None,
                };
                error!("[chunk {}] {}", chunk.index, e);
                return Err(e);
            }

            Ok(())
        };

        let rt = tokio::runtime::Builder::new_current_thread().enable_io().build().unwrap();

        rt.block_on(future)?;

        let probe_name =
            Path::new(&chunk.temp).join("split").join(format!("v_{q}_{}.ivf", chunk.index));

        Ok(probe_name)
    }

    fn vmaf_probe(&self, chunk: &Chunk, q: usize) -> Result<PathBuf, Box<EncoderCrash>> {
        let probe_name = self.probe(chunk, q)?;
        let fl_path = Path::new(&chunk.temp).join("split").join(format!("{}.json", chunk.index));

        vmaf::run_vmaf(
            &probe_name,
            chunk.source_cmd.as_slice(),
            self.vspipe_args.clone(),
            &fl_path,
            self.model.as_ref(),
            &self.vmaf_res,
            &self.vmaf_scaler,
            self.probing_rate,
            self.vmaf_filter.as_deref(),
            self.vmaf_threads,
        )?;

        Ok(fl_path)
    }
    fn ssimulacra2_probe(&self, chunk: &Chunk, q: usize) -> Result<Vec<f64>, Box<EncoderCrash>> {
        let probe_name = self.probe(chunk, q)?;

        let scores = measure_ssimulacra2(
            chunk.input.as_path(),
            &probe_name,
            (chunk.start_frame as u32, chunk.end_frame as u32),
            self.probing_rate,
        )
        .unwrap();

        Ok(scores)
    }

    fn butteraugli_probe(&self, chunk: &Chunk, q: usize) -> Result<Vec<f64>, Box<EncoderCrash>> {
        let probe_name = self.probe(chunk, q)?;

        let scores = measure_butteraugli(
            chunk.input.as_path(),
            &probe_name,
            (chunk.start_frame as u32, chunk.end_frame as u32),
            self.probing_rate,
        )
        .unwrap();

        Ok(scores)
    }

    fn xpsnr_probe(&self, chunk: &Chunk, q: usize) -> Result<PathBuf, Box<EncoderCrash>> {
        let probe_name = self.probe(chunk, q)?;
        let fl_path = Path::new(&chunk.temp).join("split").join(format!("{}.json", chunk.index));

        xpsnr::run_xpsnr(
            &probe_name,
            chunk.source_cmd.as_slice(),
            self.vspipe_args.clone(),
            &fl_path,
            &self.xpsnr_res,
            &self.vmaf_scaler,
            self.probing_rate,
        )?;

        Ok(fl_path)
    }

    fn xpsnr_vs_probe(&self, chunk: &Chunk, q: usize) -> Result<Vec<f64>, Box<EncoderCrash>> {
        let probe_name = self.probe(chunk, q)?;

        let scores = measure_xpsnr(
            chunk.input.as_path(),
            &probe_name,
            (chunk.start_frame as u32, chunk.end_frame as u32),
            self.probing_rate,
        )
        .unwrap();

        Ok(scores)
    }

    #[inline]
    pub fn per_shot_target_quality_routine(
        &self,
        chunk: &mut Chunk,
        worker_id: Option<usize>,
    ) -> Result<(), Box<EncoderCrash>> {
        chunk.tq_cq = Some(self.per_shot_target_quality(chunk, worker_id)?);
        Ok(())
    }
}

pub fn weighted_search(num1: f64, vmaf1: f64, num2: f64, vmaf2: f64, target: f64) -> usize {
    let dif1 = (transform_vmaf(target) - transform_vmaf(vmaf2)).abs();
    let dif2 = (transform_vmaf(target) - transform_vmaf(vmaf1)).abs();

    let tot = dif1 + dif2;

    num1.mul_add(dif1 / tot, num2 * (dif2 / tot)).round() as usize
}

pub fn transform_vmaf(vmaf: f64) -> f64 {
    let x: f64 = 1.0 - vmaf / 100.0;
    if vmaf < 99.99 {
        -x.ln()
    } else {
        9.2
    }
}

/// Returns auto detected amount of threads used for vmaf calculation
pub fn vmaf_auto_threads(workers: usize) -> usize {
    const OVER_PROVISION_FACTOR: f64 = 1.25;

    // Logical CPUs
    let threads = available_parallelism()
        .expect("Unrecoverable: Failed to get thread count")
        .get();

    cmp::max(
        ((threads / workers) as f64 * OVER_PROVISION_FACTOR) as usize,
        1,
    )
}

/// Use linear interpolation to get q/crf values closest to the target value
pub fn interpolate_target_q(scores: Vec<(f64, u32)>, target: f64) -> Result<f64, Error> {
    let mut sorted = scores;
    sorted.sort_by(|a, b| a.0.partial_cmp(&b.0).unwrap());

    let keys = sorted
        .iter()
        .map(|(x, y)| Key::new(*x, f64::from(*y), Interpolation::Linear))
        .collect();

    let spline = Spline::from_vec(keys);

    Ok(spline.sample(target).unwrap())
}

/// Use linear interpolation to get vmaf value that expected from q
pub fn interpolate_target_vmaf(scores: Vec<(f64, u32)>, q: f64) -> Result<f64, Error> {
    let mut sorted = scores;
    sorted.sort_by(|(a, _), (b, _)| a.partial_cmp(b).unwrap_or(Ordering::Less));

    let keys = sorted
        .iter()
        .map(|f| Key::new(f64::from(f.1), f.0, Interpolation::Linear))
        .collect();

    let spline = Spline::from_vec(keys);

    Ok(spline.sample(q).unwrap())
}

#[derive(Copy, Clone)]
pub enum Skip {
    High,
    Low,
    None,
}

pub fn log_probes(
    cq_scores: &mut [(f64, u32)],
    frames: u32,
    probing_rate: u32,
    chunk_idx: &str,
    target_q: u32,
    target_score: f64,
    skip: Skip,
) {
    cq_scores.sort_by_key(|(_score, q)| *q);

    // TODO: take chunk id as integer instead and format with {:05}
    debug!(
        "chunk {}: P-Rate={}, {} frames
    TQ-Probes: {:.2?}{}
    Target Q={:.0}, Score={:.2}",
        chunk_idx,
        probing_rate,
        frames,
        cq_scores,
        match skip {
            Skip::High => " Early Skip High Q",
            Skip::Low => " Early Skip Low Q",
            Skip::None => "",
        },
        target_q,
        target_score
    );
}

#[inline]
pub const fn adapt_probing_rate(rate: usize) -> usize {
    match rate {
        1..=4 => rate,
        _ => 1,
    }
}

pub fn interpolated_target_q(scores: Vec<(f64, u32)>, target: f64) -> (f64, f64) {
    let q = interpolate_target_q(scores.clone(), target).unwrap();

    let vmaf = interpolate_target_vmaf(scores, q).unwrap();

    (q, vmaf)
}

#[allow(unused)]
fn lagrange_interpolate(p: &[(u32, f64)], x: u32) -> f64 {
    p.iter()
        .map(|(x0, y0)| {
            let mut num = 1;
            let mut den = 1;
            for (x1, _y1) in p {
                if x0 != x1 {
                    num *= i64::from(x) - i64::from(*x1);
                    den *= i64::from(*x0) - i64::from(*x1);
                }
            }
            y0 * num as f64 / den as f64
        })
        .sum()
}

#[allow(unused)]
fn lagrange_bisect(p: &[(u32, f64)], y: f64) -> (u32, f64) {
    assert!(p.len() >= 2);

    // Re-center the samples at the target value
    let mut sorted = Vec::from(p);
    for v in &mut sorted {
        v.1 -= y;
    }

    // Order samples by distance from target value
    sorted.sort_by(|a, b| a.1.abs().partial_cmp(&b.1.abs()).unwrap());

    // Take the closest point
    let (mut xb, mut yb) = sorted[0];
    // Take the next close point that brackets the root
    let (mut xa, mut ya) = sorted.iter().find(|&&v| v.1 * yb < 0.).unwrap_or(&(xb, yb));

    loop {
        let x0 = (xa + xb).div_ceil(2);
        if x0 == xb || x0 == xa {
            break;
        }

        let y0 = lagrange_interpolate(&sorted, x0);
        if ya * y0 < 0. {
            xb = x0;
            yb = y0;
        } else {
            xa = x0;
            ya = y0;
        }
        if ya.abs() < yb.abs() {
            std::mem::swap(&mut xa, &mut xb);
            std::mem::swap(&mut ya, &mut yb);
        }
    }

    (xb, yb + y)
}

#[cfg(test)]
mod tests {
    use crate::target_quality::lagrange_bisect;

    #[test]
    fn test_bisect() {
        let sorted = vec![(0, 0.0), (1, 1.0), (256, 256.0 * 256.0)];

        assert!(lagrange_bisect(&sorted, 0.0).0 == 0);
        assert!(lagrange_bisect(&sorted, 1.0).0 == 1);
        assert!(lagrange_bisect(&sorted, 256.0 * 256.0).0 == 256);

        assert!(lagrange_bisect(&sorted, 8.0).0 == 3);
        assert!(lagrange_bisect(&sorted, 9.0).0 == 3);

        assert!(lagrange_bisect(&sorted, -1.0).0 == 0);
        assert!(lagrange_bisect(&sorted, 2.0 * 256.0 * 256.0).0 == 256);
    }
}<|MERGE_RESOLUTION|>--- conflicted
+++ resolved
@@ -31,36 +31,17 @@
 
 #[derive(Debug, Clone, Serialize, Deserialize)]
 pub struct TargetQuality {
-<<<<<<< HEAD
-    pub vmaf_res:     String,
-    pub vmaf_scaler:  String,
-    pub vmaf_filter:  Option<String>,
-    pub vmaf_threads: usize,
-    pub model:        Option<PathBuf>,
-    pub xpsnr_res:    String,
-    pub probing_rate: usize,
-    pub probes:       u32,
-    pub target:       f64,
-    pub metric:       TargetMetric,
-    pub min_q:        u32,
-    pub max_q:        u32,
-    pub encoder:      Encoder,
-    pub pix_format:   Pixel,
-    pub temp:         String,
-    pub workers:      usize,
-    pub video_params: Vec<String>,
-    pub vspipe_args:  Vec<String>,
-    pub probe_slow:   bool,
-=======
     pub vmaf_res:      String,
     pub vmaf_scaler:   String,
     pub vmaf_filter:   Option<String>,
     pub vmaf_threads:  usize,
     pub model:         Option<PathBuf>,
+    pub xpsnr_res:     String,
     pub probing_rate:  usize,
     pub probing_speed: Option<u8>,
     pub probes:        u32,
     pub target:        f64,
+    pub metric:        TargetMetric,
     pub min_q:         u32,
     pub max_q:         u32,
     pub encoder:       Encoder,
@@ -70,7 +51,6 @@
     pub video_params:  Vec<String>,
     pub vspipe_args:   Vec<String>,
     pub probe_slow:    bool,
->>>>>>> 5ef27768
 }
 
 impl TargetQuality {
@@ -128,8 +108,8 @@
                         let common_statistics = get_common_statistics(scores);
                         common_statistics.percentile_1
                     } else {
-                    let fl_path = tq.xpsnr_probe(chunk, target).unwrap();
-                    read_weighted_xpsnr(fl_path, METRIC_PERCENTILE).unwrap()
+                        let fl_path = tq.xpsnr_probe(chunk, target).unwrap();
+                        read_weighted_xpsnr(fl_path, METRIC_PERCENTILE).unwrap()
                     }
                 },
             }
