use std::collections::HashMap;
use std::process::{exit, Command};
use std::str::FromStr;

use crate::context::Av1anContext;
use anyhow::{anyhow, bail, Result};
use itertools::Itertools;
use nom::branch::alt;
use nom::bytes::complete::{tag, take_till, take_while};
use nom::character::complete::{char, digit1, space1};
use nom::combinator::{map, map_res, opt, recognize, rest};
use nom::multi::{many1, separated_list0};
use nom::sequence::{preceded, tuple};
use serde::{Deserialize, Serialize};

use crate::parse::valid_params;
use crate::settings::{invalid_params, suggest_fix};
use crate::Encoder;

#[derive(Deserialize, Serialize, Debug, Clone)]
pub struct Scene {
  pub start_frame: usize,
  // Reminding again that end_frame is *exclusive*
  pub end_frame: usize,
  pub zone_overrides: Option<ZoneOptions>,
}

#[derive(Deserialize, Serialize, Debug, Clone)]
pub struct ZoneOptions {
  pub encoder: Encoder,
  pub passes: u8,
  pub video_params: Vec<String>,
  pub photon_noise: Option<u8>,
  pub extra_splits_len: Option<usize>,
  pub min_scene_len: usize,
}

impl Scene {
  pub fn parse_from_zone(input: &str, context: &Av1anContext) -> Result<Self> {
    let (_, (start, _, end, _, encoder, reset, zone_args)): (
      _,
      (usize, _, usize, _, Encoder, bool, &str),
    ) = tuple::<_, _, nom::error::Error<&str>, _>((
      map_res(digit1, str::parse),
      many1(char(' ')),
      map_res(alt((tag("-1"), digit1)), |res: &str| {
        if res == "-1" {
          Ok(context.frames)
        } else {
          res.parse::<usize>()
        }
      }),
      many1(char(' ')),
      map_res(
        alt((
          tag("aom"),
          tag("rav1e"),
          tag("x264"),
          tag("x265"),
          tag("vpx"),
          tag("svt-av1"),
        )),
        Encoder::from_str,
      ),
      map(
        opt(preceded(many1(char(' ')), tag("reset"))),
        |res: Option<&str>| res.is_some(),
      ),
      map(
        opt(preceded(many1(char(' ')), rest)),
        |res: Option<&str>| res.unwrap_or_default().trim(),
      ),
    ))(input)
    .map_err(|e| anyhow!("Invalid zone file syntax: {}", e))?;
    if start >= end {
      bail!("Start frame must be earlier than the end frame");
    }
    if start >= context.frames || end > context.frames {
      bail!("Start and end frames must not be past the end of the video");
    }
    if encoder.format() != context.args.encoder.format() {
      bail!(
        "Zone specifies using {}, but this cannot be used in the same file as {}",
        encoder,
        context.args.encoder,
      );
    }
    if encoder != context.args.encoder {
      if encoder
        .get_format_bit_depth(context.args.output_pix_format.format)
        .is_err()
      {
        bail!(
          "Output pixel format {:?} is not supported by {} (used in zones file)",
          context.args.output_pix_format.format,
          encoder
        );
      }
      if !reset {
        bail!("Zone includes encoder change but previous args were kept. You probably meant to specify \"reset\".");
      }
    }

    // Inherit from encode args or reset to defaults
    let mut video_params = if reset {
      Vec::new()
    } else {
      context.args.video_params.clone()
    };
    let mut passes = if reset {
      encoder.get_default_pass()
    } else {
      context.args.passes
    };
    let mut photon_noise = if reset {
      None
    } else {
      context.args.photon_noise
    };
    let mut extra_splits_len = context.args.extra_splits_len;
    let mut min_scene_len = context.args.min_scene_len;

    // Parse overrides
    let zone_args: (&str, Vec<(&str, Option<&str>)>) =
      separated_list0::<_, _, _, nom::error::Error<&str>, _, _>(
        space1,
        tuple((
          recognize(tuple((
            alt((tag("--"), tag("-"))),
            take_till(|c| c == '=' || c == ' '),
          ))),
          opt(preceded(alt((space1, tag("="))), take_while(|c| c != ' '))),
        )),
      )(zone_args)
      .map_err(|e| anyhow!("Invalid zone file syntax: {}", e))?;
    let mut zone_args = zone_args.1.into_iter().collect::<HashMap<_, _>>();
    if let Some(zone_passes) = zone_args.remove("--passes") {
      passes = zone_passes.unwrap().parse().unwrap();
    } else if [Encoder::aom, Encoder::vpx].contains(&encoder) && zone_args.contains_key("--rt") {
      passes = 1;
    }
    if let Some(zone_photon_noise) = zone_args.remove("--photon-noise") {
      photon_noise = Some(zone_photon_noise.unwrap().parse().unwrap());
    }
    if let Some(zone_xs) = zone_args
      .remove("-x")
      .or_else(|| zone_args.remove("--extra-split"))
    {
      extra_splits_len = Some(zone_xs.unwrap().parse().unwrap());
    }
    if let Some(zone_min_scene_len) = zone_args.remove("--min-scene-len") {
      min_scene_len = zone_min_scene_len.unwrap().parse().unwrap();
    }
    let raw_zone_args = if [Encoder::aom, Encoder::vpx].contains(&encoder) {
      zone_args
        .into_iter()
        .map(|(key, value)| value.map_or_else(|| key.to_string(), |value| format!("{key}={value}")))
        .collect::<Vec<String>>()
    } else {
      zone_args
        .keys()
        .map(|&k| Some(k.to_string()))
        .interleave(
          zone_args
            .values()
            .map(|v| v.map(std::string::ToString::to_string)),
        )
        .flatten()
        .collect::<Vec<String>>()
    };

    if !context.args.force {
      let help_text = {
        let [cmd, arg] = encoder.help_command();
        String::from_utf8(Command::new(cmd).arg(arg).output().unwrap().stdout).unwrap()
      };
      let valid_params = valid_params(&help_text, encoder);
      let interleaved_args: Vec<&str> = raw_zone_args
        .iter()
        .filter_map(|param| {
          if param.starts_with('-') && [Encoder::aom, Encoder::vpx].contains(&encoder) {
            // These encoders require args to be passed using an equal sign,
            // e.g. `--cq-level=30`
            param.split('=').next()
          } else {
            // The other encoders use a space, so we don't need to do extra splitting,
            // e.g. `--crf 30`
            None
          }
        })
        .collect();
      let invalid_params = invalid_params(&interleaved_args, &valid_params);

      for wrong_param in &invalid_params {
        eprintln!("'{wrong_param}' isn't a valid parameter for {encoder}");
        if let Some(suggestion) = suggest_fix(wrong_param, &valid_params) {
          eprintln!("\tDid you mean '{suggestion}'?");
        }
      }

      if !invalid_params.is_empty() {
        println!("\nTo continue anyway, run av1an with '--force'");
        exit(1);
      }
    }

    for arg in raw_zone_args {
      if arg.starts_with("--")
        || (arg.starts_with('-') && arg.chars().nth(1).map_or(false, char::is_alphabetic))
      {
        let key = arg.split_once('=').map_or(arg.as_str(), |split| split.0);
        if let Some(pos) = video_params
          .iter()
          .position(|param| param == key || param.starts_with(&format!("{key}=")))
        {
          video_params.remove(pos);
          if let Some(next) = video_params.get(pos) {
            if !([Encoder::aom, Encoder::vpx].contains(&encoder)
              || next.starts_with("--")
              || (next.starts_with('-') && next.chars().nth(1).map_or(false, char::is_alphabetic)))
            {
              video_params.remove(pos);
            }
          }
        }
      }
      video_params.push(arg);
    }

    Ok(Self {
      start_frame: start,
      end_frame: end,
      zone_overrides: Some(ZoneOptions {
        encoder,
        passes,
        video_params,
        photon_noise,
        extra_splits_len,
        min_scene_len,
      }),
    })
  }
}

#[cfg(test)]
fn get_test_args() -> Av1anContext {
  use std::path::PathBuf;

  use ffmpeg::format::Pixel;

  use crate::concat::ConcatMethod;
  use crate::settings::{EncodeArgs, InputPixelFormat, PixelFormat};
  use crate::{
    into_vec, ChunkMethod, ChunkOrdering, Input, ScenecutMethod, SplitMethod, Verbosity,
  };

  let args = EncodeArgs {
    log_file: PathBuf::new(),
    ffmpeg_filter_args: Vec::new(),
    temp: String::new(),
    force: false,
    passes: 2,
    video_params: into_vec!["--cq-level=40", "--cpu-used=0", "--aq-mode=1"],
    output_file: String::new(),
    audio_params: Vec::new(),
    chunk_method: ChunkMethod::LSMASH,
    chunk_order: ChunkOrdering::Random,
    concat: ConcatMethod::FFmpeg,
    encoder: Encoder::aom,
    extra_splits_len: Some(100),
    photon_noise: Some(10),
    chroma_noise: false,
    sc_pix_format: None,
    keep: false,
    max_tries: 3,
    min_scene_len: 10,
    input_pix_format: InputPixelFormat::FFmpeg {
      format: Pixel::YUV420P10LE,
    },
    input: Input::Video(PathBuf::new()),
    output_pix_format: PixelFormat {
      format: Pixel::YUV420P10LE,
      bit_depth: 10,
    },
    resume: false,
    scenes: None,
    split_method: SplitMethod::AvScenechange,
    sc_method: ScenecutMethod::Standard,
    sc_only: false,
    sc_downscale_height: None,
    force_keyframes: Vec::new(),
    target_quality: None,
    verbosity: Verbosity::Normal,
    workers: 1,
    set_thread_affinity: None,
    zones: None,
<<<<<<< HEAD
    scaler: String::new(),
    ignore_frame_mismatch: false,
=======
  };
  Av1anContext {
    vs_script: None,
    frames: 6900,
    args,
>>>>>>> 50f50d96
  }
}

#[test]
fn validate_zones_args() {
  let input = "45 729 aom --cq-level=20 --photon-noise 4 -x 60 --min-scene-len 12";
  let args = get_test_args();
  let result = Scene::parse_from_zone(input, &args).unwrap();
  assert_eq!(result.start_frame, 45);
  assert_eq!(result.end_frame, 729);

  let zone_overrides = result.zone_overrides.unwrap();
  assert_eq!(zone_overrides.encoder, Encoder::aom);
  assert_eq!(zone_overrides.extra_splits_len, Some(60));
  assert_eq!(zone_overrides.min_scene_len, 12);
  assert_eq!(zone_overrides.photon_noise, Some(4));
  assert!(!zone_overrides
    .video_params
    .contains(&"--cq-level=40".to_owned()));
  assert!(zone_overrides
    .video_params
    .contains(&"--cq-level=20".to_owned()));
  assert!(zone_overrides
    .video_params
    .contains(&"--cpu-used=0".to_owned()));
  assert!(zone_overrides
    .video_params
    .contains(&"--aq-mode=1".to_owned()));
}

#[test]
fn validate_rav1e_zone_with_photon_noise() {
  let input = "45 729 rav1e reset --speed 6 --photon-noise 4";
  let args = get_test_args();
  let result = Scene::parse_from_zone(input, &args).unwrap();
  assert_eq!(result.start_frame, 45);
  assert_eq!(result.end_frame, 729);

  let zone_overrides = result.zone_overrides.unwrap();
  assert_eq!(zone_overrides.encoder, Encoder::rav1e);
  assert_eq!(zone_overrides.photon_noise, Some(4));
  assert!(zone_overrides
    .video_params
    .windows(2)
    .any(|window| window[0] == "--speed" && window[1] == "6"));
}

#[test]
fn validate_zones_reset() {
  let input = "729 1337 aom reset --cq-level=20 --cpu-used=5";
  let args = get_test_args();
  let result = Scene::parse_from_zone(input, &args).unwrap();
  assert_eq!(result.start_frame, 729);
  assert_eq!(result.end_frame, 1337);

  let zone_overrides = result.zone_overrides.unwrap();
  assert_eq!(zone_overrides.encoder, Encoder::aom);
  // In the current implementation, scenecut settings should be preserved
  // unless manually overridden. Settings which affect the encoder,
  // including photon noise, should be reset.
  assert_eq!(zone_overrides.extra_splits_len, Some(100));
  assert_eq!(zone_overrides.min_scene_len, 10);
  assert_eq!(zone_overrides.photon_noise, None);
  assert!(!zone_overrides
    .video_params
    .contains(&"--cq-level=40".to_owned()));
  assert!(!zone_overrides
    .video_params
    .contains(&"--cpu-used=0".to_owned()));
  assert!(!zone_overrides
    .video_params
    .contains(&"--aq-mode=1".to_owned()));
  assert!(zone_overrides
    .video_params
    .contains(&"--cq-level=20".to_owned()));
  assert!(zone_overrides
    .video_params
    .contains(&"--cpu-used=5".to_owned()));
}

#[test]
fn validate_zones_encoder_changed() {
  let input = "729 1337 rav1e reset -s 3 -q 45";
  let args = get_test_args();
  let result = Scene::parse_from_zone(input, &args).unwrap();
  assert_eq!(result.start_frame, 729);
  assert_eq!(result.end_frame, 1337);

  let zone_overrides = result.zone_overrides.unwrap();
  assert_eq!(zone_overrides.encoder, Encoder::rav1e);
  assert_eq!(zone_overrides.extra_splits_len, Some(100));
  assert_eq!(zone_overrides.min_scene_len, 10);
  assert_eq!(zone_overrides.photon_noise, None);
  assert!(!zone_overrides
    .video_params
    .contains(&"--cq-level=40".to_owned()));
  assert!(!zone_overrides
    .video_params
    .contains(&"--cpu-used=0".to_owned()));
  assert!(!zone_overrides
    .video_params
    .contains(&"--aq-mode=1".to_owned()));
  assert!(zone_overrides
    .video_params
    .windows(2)
    .any(|window| window[0] == "-s" && window[1] == "3"));
  assert!(zone_overrides
    .video_params
    .windows(2)
    .any(|window| window[0] == "-q" && window[1] == "45"));
}

#[test]
fn validate_zones_encoder_changed_no_reset() {
  let input = "729 1337 rav1e -s 3 -q 45";
  let args = get_test_args();
  let result = Scene::parse_from_zone(input, &args);
  assert_eq!(
    result.err().unwrap().to_string(),
    "Zone includes encoder change but previous args were kept. You probably meant to specify \"reset\"."
  );
}

#[test]
fn validate_zones_no_args() {
  let input = "2459 5000 rav1e";
  let args = get_test_args();
  let result = Scene::parse_from_zone(input, &args);
  assert_eq!(
    result.err().unwrap().to_string(),
    "Zone includes encoder change but previous args were kept. You probably meant to specify \"reset\"."
  );
}

#[test]
fn validate_zones_format_mismatch() {
  let input = "5000 -1 x264 reset";
  let args = get_test_args();
  let result = Scene::parse_from_zone(input, &args);
  assert_eq!(
    result.err().unwrap().to_string(),
    "Zone specifies using x264, but this cannot be used in the same file as aom"
  );
}

#[test]
fn validate_zones_no_args_reset() {
  let input = "5000 -1 rav1e reset";
  let args = get_test_args();

  // This is weird, but can technically work for some encoders so we'll allow it.
  let result = Scene::parse_from_zone(input, &args).unwrap();
  assert_eq!(result.start_frame, 5000);
  assert_eq!(result.end_frame, 6900);

  let zone_overrides = result.zone_overrides.unwrap();
  assert_eq!(zone_overrides.encoder, Encoder::rav1e);
  assert_eq!(zone_overrides.extra_splits_len, Some(100));
  assert_eq!(zone_overrides.min_scene_len, 10);
  assert_eq!(zone_overrides.photon_noise, None);
  assert!(zone_overrides.video_params.is_empty());
}<|MERGE_RESOLUTION|>--- conflicted
+++ resolved
@@ -294,16 +294,13 @@
     workers: 1,
     set_thread_affinity: None,
     zones: None,
-<<<<<<< HEAD
     scaler: String::new(),
     ignore_frame_mismatch: false,
-=======
   };
   Av1anContext {
     vs_script: None,
     frames: 6900,
     args,
->>>>>>> 50f50d96
   }
 }
 
