--- conflicted
+++ resolved
@@ -835,11 +835,7 @@
             Self::aom => {
                 let mut cmd = inplace_vec!["aomenc", "--passes=1", format!("--cq-level={q}"),];
                 if let Some(speed) = speed {
-<<<<<<< HEAD
-                    cmd.push(format!("cpu-used={}", (speed * MAXIMUM_SPEED_AOM / 4)).into());
-=======
-                    cmd.push(format!("--cpu-used={}", (speed * 6 / 4)).into());
->>>>>>> 1971e62e
+                    cmd.push(format!("--cpu-used={}", (speed * MAXIMUM_SPEED_AOM / 4)).into());
                 }
                 cmd
             },
